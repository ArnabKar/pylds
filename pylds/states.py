from __future__ import division
import numpy as np

from pybasicbayes.util.general import AR_striding, objarray
from pybasicbayes.util.stats import mniw_expectedstats

<<<<<<< HEAD
from pylds.lds_messages_interface import kalman_filter, filter_and_sample, E_step, \
=======
from lds_messages_interface import kalman_filter, filter_and_sample, E_step, \
>>>>>>> e573c8b8
    info_E_step, filter_and_sample_diagonal, kalman_filter_diagonal, \
    kalman_info_filter, info_sample


class LDSStates(object):
    def __init__(self,model,T=None,data=None,inputs=None,stateseq=None,
            generate=True,initialize_from_prior=False,initialize_to_noise=True):
        self.model = model
        self.data = data

        self.T = T if T else data.shape[0]
        self.data = data
        self.inputs = np.zeros((self.T,0)) if inputs is None else inputs

        self._normalizer = None

        if stateseq is not None:
            self.stateseq = stateseq
        elif generate:
            if data is not None and not (initialize_from_prior or initialize_to_noise):
                self.resample()
            else:
                if initialize_from_prior:
                    self.generate_states()
                else:
                    self.stateseq = np.random.normal(size=(self.T,self.n))

    ### basics

    def log_likelihood(self):
        if self._normalizer is None:
            self._normalizer, _, _ = kalman_filter(
                self.mu_init, self.sigma_init,
                self.A, self.B, self.sigma_states,
                self.C, self.D, self.sigma_obs,
                self.inputs, self.data)
        return self._normalizer

    ### generation

    def generate_states(self):
        T, n = self.T, self.n

        stateseq = self.stateseq = np.empty((T,n),dtype='double')
        stateseq[0] = np.random.multivariate_normal(self.mu_init, self.sigma_init)

        chol = np.linalg.cholesky(self.sigma_states)
        randseq = np.random.randn(T-1,n).dot(chol.T)

        for t in range(1,T):
<<<<<<< HEAD
            stateseq[t] = self.A.dot(stateseq[t-1]) + \
                          self.B.dot(self.inputs[t-1]) + \
                          randseq[t-1]
=======
            stateseq[t] = self.A.dot(stateseq[t-1]) + randseq[t-1]
>>>>>>> e573c8b8

        return stateseq

    def sample_predictions(self, Tpred, inputs=None, states_noise=False, obs_noise=False):
        inputs = np.zeros((Tpred, self.d)) if inputs is None else inputs
        _, filtered_mus, filtered_sigmas = kalman_filter(
            self.mu_init, self.sigma_init,
            self.A, self.B, self.sigma_states,
            self.C, self.D, self.sigma_obs,
            self.inputs, self.data)

        init_mu = self.A.dot(filtered_mus[-1]) + self.B.dot(inputs[-1])
        init_sigma = self.sigma_states + self.A.dot(
            filtered_sigmas[-1]).dot(self.A.T)

        randseq = np.zeros((Tpred-1, self.n))
        if states_noise:
            L = np.linalg.cholesky(self.sigma_states)
            randseq += np.random.randn(Tpred-1, self.n).dot(L.T)

        states = np.empty((Tpred, self.n))
        states[0] = np.random.multivariate_normal(init_mu, init_sigma)
        for t in range(1,Tpred):
<<<<<<< HEAD
            states[t] = self.A.dot(states[t-1]) + \
                        self.B.dot(inputs[t-1]) + \
                        randseq[t-1]
=======
            states[t] = self.A.dot(states[t-1]) + randseq[t-1]
>>>>>>> e573c8b8

        obs = states.dot(self.C.T) + inputs.dot(self.D.T)
        if obs_noise:
            L = np.linalg.cholesky(self.sigma_obs)
            obs += np.random.randn(Tpred, self.p).dot(L.T)

        return obs

    ### filtering and smoothing

    def filter(self):
        if self.diagonal_noise:
            self._normalizer, self.filtered_mus, self.filtered_sigmas = \
                kalman_filter_diagonal(
                    self.mu_init, self.sigma_init,
                    self.A, self.sigma_states, self.C, self.sigma_obs_flat,
                    self.data)
        else:
            self._normalizer, self.filtered_mus, self.filtered_sigmas = \
                kalman_filter(
                    self.mu_init, self.sigma_init,
                    self.A, self.sigma_states, self.C, self.sigma_obs,
                    self.data)

    def smooth(self):
        # Use the info E step because it can take advantage of diagonal noise
        # The standard E step could but we have not implemented it
        self.info_E_step()
        return self.smoothed_mus.dot(self.C.T) + self.inputs.dot(self.D.T)

    ### resampling

    def resample(self):
        if self.diagonal_noise:
            self._normalizer, self.stateseq = filter_and_sample_diagonal(
                self.mu_init, self.sigma_init,
                self.A, self.B, self.sigma_states,
                self.C, self.D, self.sigma_obs_flat,
                self.inputs, self.data)
        else:
            self._normalizer, self.stateseq = filter_and_sample(
                self.mu_init, self.sigma_init,
                self.A, self.B, self.sigma_states,
                self.C, self.D, self.sigma_obs,
                self.inputs, self.data)

    ### EM

    def E_step(self):
        # TODO: Update normalizer?
        self._normalizer, self.smoothed_mus, self.smoothed_sigmas, \
            E_xtp1_xtT = E_step(
                self.mu_init, self.sigma_init,
                self.A, self.B, self.sigma_states,
                self.C, self.D, self.sigma_obs,
                self.inputs, self.data)

        self._set_expected_stats(
            self.smoothed_mus,self.smoothed_sigmas,E_xtp1_xtT)

    def _set_expected_stats(self,smoothed_mus,smoothed_sigmas,E_xtp1_xtT):
        assert not np.isnan(E_xtp1_xtT).any()
        assert not np.isnan(smoothed_mus).any()
        assert not np.isnan(smoothed_sigmas).any()

        inputs, data = self.inputs, self.data

        # EyxT = data.T.dot(smoothed_mus)
        #
        # ExxT = smoothed_sigmas + \
        #        self.smoothed_mus[:, :, None] * self.smoothed_mus[:, None, :]
        #
        # E_xtp1_xtp1T = ExxT[1:].sum(0)
        # E_xt_xtT = ExxT[:-1].sum(0)

        # Now xx <- [x, u]
        EyyT = data.T.dot(data)
<<<<<<< HEAD
        EyxuT = data.T.dot(np.hstack((smoothed_mus, inputs)))
        # E[xx xx^T] =
        #  [[ E[xxT], E[xuT] ],
        #   [ E[uxT], E[uuT] ]]
        ExxT = smoothed_sigmas.sum(0) + smoothed_mus.T.dot(smoothed_mus)
        ExuT = smoothed_mus.T.dot(inputs)
        EuuT = inputs.T.dot(inputs)

        ExuxuT = np.asarray(
            np.bmat([[ExxT,   ExuT],
                     [ExuT.T, EuuT]]))

        # Account for the stats from all but the last time bin
        Exm1xm1T = \
            smoothed_sigmas[-1] + \
            np.outer(smoothed_mus[-1],smoothed_mus[-1])
        Exm1um1T = np.outer(smoothed_mus[-1], inputs[-1])
        Eum1um1T = np.outer(inputs[-1], inputs[-1])
        Exum1xum1T = \
            np.asarray(np.bmat(
                [[Exm1xm1T,   Exm1um1T],
                [Exm1um1T.T, Eum1um1T]]))

        E_xut_xutT = ExuxuT - Exum1xum1T

        # Account for the stats from all but the last time bin
        Ex0x0T = \
            smoothed_sigmas[0] + \
            np.outer(smoothed_mus[0], smoothed_mus[0])
        Ex0u0T = np.outer(smoothed_mus[0], inputs[0])
        Eu0u0T = np.outer(inputs[0], inputs[0])
        Exu0xu0T = \
            np.asarray(np.bmat(
                [[Ex0x0T, Ex0u0T],
                [Ex0u0T.T, Eu0u0T]]))

        E_xutp1_xutp1T = ExuxuT - Exu0xu0T

        # Compute the total statistics by summing over all time
        # E[(xp1, up1) (x, u)^T] =
        #  [[ E[xp1 xT], E[xp1 uT] ],
        #   [ E[up1 xT], E[up1 uT] ]]
=======
        EyxT = data.T.dot(smoothed_mus)
>>>>>>> e573c8b8

        ExxT = smoothed_sigmas + \
               self.smoothed_mus[:,:,None] * self.smoothed_mus[:,None,:]

        E_xtp1_xtp1T = ExxT[1:].sum(0)
        E_xt_xtT = ExxT[:-1].sum(0)
        # ExxT = smoothed_sigmas.sum(0) + smoothed_mus.T.dot(smoothed_mus)
        #
        # E_xt_xtT = \
        #     ExxT - (smoothed_sigmas[-1]
        #             + np.outer(smoothed_mus[-1],smoothed_mus[-1]))
        # E_xtp1_xtp1T = \
        #     ExxT - (smoothed_sigmas[0]
        #             + np.outer(smoothed_mus[0], smoothed_mus[0]))
        #
        E_xtp1_xtT = E_xtp1_xtT.sum(0)
        E_xtp1_utT = smoothed_mus[1:].T.dot(inputs[:-1])
        E_utp1_xtT = inputs[1:].T.dot(smoothed_mus[:-1])
        E_utp1_utT = inputs[1:].T.dot(inputs[:-1])
        E_xutp1_xutT = \
            np.asarray(np.bmat(
                [[E_xtp1_xtT, E_xtp1_utT],
                 [E_utp1_xtT, E_utp1_utT]]))

        def is_symmetric(A):
            return np.allclose(A,A.T)

<<<<<<< HEAD
        assert is_symmetric(ExuxuT)
        assert is_symmetric(E_xut_xutT)
        assert is_symmetric(E_xutp1_xutp1T)
=======
        assert is_symmetric(E_xt_xtT)
        assert is_symmetric(E_xtp1_xtp1T)
>>>>>>> e573c8b8

        self.E_emission_stats = np.array([EyyT, EyxuT, ExuxuT, self.T])
        self.E_dynamics_stats = np.array([E_xutp1_xutp1T[:self.n,:self.n], E_xutp1_xutT[:self.n,:], E_xut_xutT, self.T-1])

    # next two methods are for testing

    def info_E_step(self):
        """
        Info form (natural parameterization of the Gaussian) expectations.
        Compute marginal E[x_t | y_{1:T}] = N(x_t | J_t, h_t)
        where J_t = Sigma_t^{-1}
              h_t = Sigma_t^{-1} mu_t

        Write p(x_{t+1} | x_t) = psi(x_{t+1}, x_t)
            = exp(-1/2 [x_t, x_{t+1}]^T [J_11 J_12] [x_t    ]
                                        [J_21 J_22] [x_{t+1}]

                    + [h_1, h_2]^T [x_t    ]
                                   [x_{t+1}]

                    + log Z)

        In an LDS in standard form (Q = dynamics noise)
            J_11 = A^T Q^{-1} A
            J_12 = -A^T Q^{-1}
            J_21 = J_12^T
            J_22 = Q^{-1}

            h_1 = - u^T B^T Q^{-1} A
            h_2 =   u^T B^T Q^{-1}

        Combined with the following message passing prior,
            p(x_t) = exp(-1/2 x_t^T J_t x_t + h_t^T x_t - log Z_t),

        we obtain a joint distribution with info form parameters:

        Jjoint = [J_11 + J_t,     J_12]
                 [J_21            J_22]

        hjoint = [h_1 + h_t,      h_2]

        Furthermore, assume the observation potentials are Gaussian:

        psi(x_t, y_t)
            = exp(-1/2 x_t^T J_node x_t + h_node^T x_t + log Z_node)

        where, with R = observation noise,
            J_node = C^T R^{-1} C
            h_node = (y - Du)^T R^{-1} C

        """
        inputs, data = self.inputs, self.data
        A, B, sigma_states = self.A, self.B, self.sigma_states
        C, D, sigma_obs = self.C, self.D, self.sigma_obs

        J_init = np.linalg.inv(self.sigma_init)
        h_init = np.linalg.solve(self.sigma_init, self.mu_init)

        J_pair_11 = A.T.dot(np.linalg.solve(sigma_states, A))
        J_pair_21 = -np.linalg.solve(sigma_states, A)
        J_pair_22 = np.linalg.inv(sigma_states)

        h_pair_1 = inputs.dot(B.T).dot(J_pair_21)
        h_pair_2 = inputs.dot(np.linalg.solve(sigma_states, B).T)

        # Check if diagonal and avoid inverting D_obs x D_obs matrix
        if self.diagonal_noise:
            J_node = (C.T * 1./ self.sigma_obs_flat).dot(C)
            h_node = np.einsum('ik,i,ti->tk', C, 1./self.sigma_obs_flat, data)
        else:
            J_node = C.T.dot(np.linalg.solve(sigma_obs, C))
            h_node = np.einsum('ik,ij,tj->tk', C, np.linalg.inv(sigma_obs), data)

        self._normalizer, self.smoothed_mus, self.smoothed_sigmas, \
            E_xtp1_xtT = info_E_step(
                J_init, h_init,
                J_pair_11, J_pair_21, J_pair_22,
                h_pair_1, h_pair_2,
                J_node, h_node)

        self._normalizer += self._extra_loglike_terms(
<<<<<<< HEAD
            self.A, self.B, self.sigma_states,
            self.C, self.D, self.sigma_obs,
            self.mu_init, self.sigma_init,
            self.inputs, self.data, isdiag=self.diagonal_noise)
=======
            self.A, self.sigma_states, self.C, self.sigma_obs,
            self.mu_init, self.sigma_init, self.data,
            isdiag=self.diagonal_noise)
>>>>>>> e573c8b8

        self._set_expected_stats(
            self.smoothed_mus,self.smoothed_sigmas,E_xtp1_xtT)

    @staticmethod
<<<<<<< HEAD
    def _extra_loglike_terms(A, B, sigma_states,
                             C, D, sigma_obs,
                             mu_init, sigma_init,
                             inputs, data, isdiag=False):
        # TODO: Update with h_pair_1 and h_pair_2
=======
    def _extra_loglike_terms(A, BBT, C, DDT, mu_init, sigma_init, data, isdiag=False):
>>>>>>> e573c8b8
        p, n = C.shape
        T = data.shape[0]
        out = 0.

        # Initial distribution
        out -= 1./2 * mu_init.dot(np.linalg.solve(sigma_init,mu_init))
        out -= 1./2 * np.linalg.slogdet(sigma_init)[1]
        out -= n/2. * np.log(2*np.pi)

        # Dynamics distribution
        out -= (T-1)/2. * np.linalg.slogdet(sigma_states)[1]
        out -= (T-1)*n/2. * np.log(2*np.pi)
        out -= 1./2 * np.einsum('ij,ti,tj->', B.T.dot(np.linalg.solve(sigma_states, B)), inputs, inputs)

<<<<<<< HEAD
        # Observation distribution
        if isdiag:
            out -= 1. / 2 * np.sum(data ** 2 / np.diag(sigma_obs))
            # TODO: Finish me!
        else:
            dt = inputs.dot(D.T)  # Check diagonal
            sigma_obs_inv = np.linalg.inv(sigma_obs)
            out -= 1. / 2 * np.einsum('ij,ti,tj->', sigma_obs_inv, data, data)
            out += np.einsum('ij,ti,tj->', sigma_obs_inv, data, dt)
            out -= 1./2 * np.einsum('ij,ti,tj->', sigma_obs_inv, dt, dt)
            out -= T/2. * np.linalg.slogdet(sigma_obs)[1]
=======
        # Check diagonal
        if isdiag:
            out -= 1./2 * np.sum(data**2 / np.diag(DDT))
        else:
            out -= 1./2 * np.einsum('ij,ti,tj->',np.linalg.inv(DDT),data,data)

        out -= T/2. * np.linalg.slogdet(DDT)[1]
>>>>>>> e573c8b8
        out -= T*p/2 * np.log(2*np.pi)

        return out

    ### mean field

    def meanfieldupdate(self):
        J_init = np.linalg.inv(self.sigma_init)
        h_init = np.linalg.solve(self.sigma_init, self.mu_init)

        J_pair_22, J_pair_21, J_pair_11, logdet_pair = \
            self.dynamics_distn.meanfield_expectedstats()

        # TODO: Check the logic behind these expectations.
        # Do we need to worry about correlations between A,B in E_BT_Qinv_A, for example?
        E_Qinv = J_pair_22
        E_AT_Qinv = J_pair_21[:,:self.n].T.copy("C")
        E_BT_Qinv = J_pair_21[:,self.n:].T
        E_BT_Qinv_A = E_BT_Qinv.dot(np.linalg.solve(E_Qinv, E_AT_Qinv.T))
        E_AT_Qinv_A = J_pair_11[:self.n, :self.n].copy("C")

        h_pair_1 = -self.inputs.dot(E_BT_Qinv_A)
        h_pair_2 = self.inputs.dot(E_BT_Qinv)

        J_yy, J_yx, J_node, logdet_node = \
            self.emission_distn.meanfield_expectedstats()
        E_Rinv = J_yy
        E_Rinv_C = J_yx[:,:self.n].copy("C")
        E_Rinv_D = J_yx[:,self.n:].copy("C")
        E_DT_Rinv_C = E_Rinv_D.T.dot(np.linalg.solve(E_Rinv, E_Rinv_C))
        E_CT_Rinv_C = J_node[:self.n, :self.n].copy("C")

        # h_node = y^T R^{-1} C - u^T D^T R^{-1} C
        h_node = self.data.dot(E_Rinv_C) - self.inputs.dot(E_DT_Rinv_C)

        self._normalizer, self.smoothed_mus, self.smoothed_sigmas, \
            E_xtp1_xtT = info_E_step(
                J_init,h_init,E_AT_Qinv_A,-E_AT_Qinv, E_Qinv, h_pair_1,h_pair_2,E_CT_Rinv_C,h_node)
        self._normalizer += self._info_extra_loglike_terms(
            J_init, h_init, logdet_pair, J_yy, logdet_node, self.data)

        self._set_expected_stats(
            self.smoothed_mus,self.smoothed_sigmas,E_xtp1_xtT)

    def get_vlb(self):
        if not hasattr(self,'_normalizer'):
            self.meanfieldupdate()  # NOTE: sets self._normalizer
        return self._normalizer

    @staticmethod
    def _info_extra_loglike_terms(
            J_init, h_init, logdet_pair, J_yy, logdet_node, data,
            isdiag=False):
<<<<<<< HEAD
        # TODO: Fix me!
=======
>>>>>>> e573c8b8
        p, n, T = J_yy.shape[0], h_init.shape[0], data.shape[0]

        out = 0.

        # Initial distribution
        out -= 1./2 * h_init.dot(np.linalg.solve(J_init, h_init))
        out += 1./2 * np.linalg.slogdet(J_init)[1]
        out -= n/2. * np.log(2*np.pi)

        # dynamics distribution
        out += 1./2 * logdet_pair.sum() if isinstance(logdet_pair, np.ndarray) \
            else (T-1)/2. * logdet_pair
        out -= (T-1)*n/2. * np.log(2*np.pi)

        if isdiag:
            assert (J_yy.ndim == 1 and J_yy.shape[0] == data.shape[1]) or \
                   (J_yy.shape == data.shape)
            out -= 1./2 * np.sum(data**2 * J_yy)
        else:
            contract = 'ij,ti,tj->' if J_yy.ndim == 2 else 'tij,ti,tj->'
            out -= 1./2 * np.einsum(contract, J_yy, data, data)

        out += 1./2 * logdet_node.sum() if isinstance(logdet_node, np.ndarray) \
            else T/2. * logdet_node
        out -= T*p/2. * np.log(2*np.pi)

        return out

    # model properties

    @property
    def emission_distn(self):
        return self.model.emission_distn

    @property
    def diagonal_noise(self):
        return self.model.diagonal_noise

    @property
    def dynamics_distn(self):
        return self.model.dynamics_distn

    @property
    def mu_init(self):
        return self.model.mu_init

    @property
    def sigma_init(self):
        return self.model.sigma_init

    @property
    def n(self):
        return self.model.n

    @property
    def p(self):
        return self.model.p

    @property
    def d(self):
        return self.model.d

    @property
    def A(self):
        return self.model.A

    @property
    def B(self):
        return self.model.B

    @property
    def sigma_states(self):
        return self.model.sigma_states

    @property
    def C(self):
        return self.model.C

    @property
    def D(self):
        return self.model.D

    @property
    def sigma_obs(self):
        return self.model.sigma_obs

    @property
    def sigma_obs_flat(self):
        return self.model.sigma_obs_flat

    @property
    def strided_stateseq(self):
        return AR_striding(self.stateseq,1)


class LDSStatesMissingData(LDSStates):
    """
    Some regression models can also handle missing observations. For example,
    the DiagonalRegression class allows the data to be given along with a binary
    mask that indicates whether the entry is present. In order to support that
    here, we need to:
        1. Update the constructor to take a mask
        2. Update likelihood calculation to use info form, where Jnode (obs precision)
           equals zero for missing observations.
        3. Update filter and smooth to use info form.
        4. Update the sampling code to use info form.
        5. Update meanfield code to use info form.
        6. Update the E_emission_stats to include pixel-wise latent state covariances

    Since DiagonalRegression is the only emission model that supports
    """

    def __init__(self, model, mask=None, **kwargs):
        super(LDSStatesMissingData, self).__init__(model, **kwargs)

        self.mask = mask if mask is not None else np.ones_like(self.data, dtype=bool)

    @property
    def info_params(self):
        J_init = np.linalg.inv(self.sigma_init)
        h_init = np.linalg.solve(self.sigma_init, self.mu_init)

        J_pair_11 = self.A.T.dot(np.linalg.solve(self.sigma_states, self.A))
        J_pair_21 = -np.linalg.solve(self.sigma_states, self.A)
        J_pair_22 = np.linalg.inv(self.sigma_states)

<<<<<<< HEAD
        # Check if diagonal and avoid inverting D_obs x D_obs matrix
        h_pair_1 = self.inputs.dot(self.B.T).dot(J_pair_21)
        h_pair_2 = self.inputs.dot(np.linalg.solve(self.sigma_states, self.B).T)

=======
>>>>>>> e573c8b8
        if self.diagonal_noise:
            Jobs = self.mask / self.sigma_obs_flat
            CCT = np.array([np.outer(cp,cp) for cp in self.C])
            CCT_vec = np.reshape(CCT, (self.p,self.n**2))
            J_node = (np.dot(Jobs, CCT_vec)).reshape((self.T, self.n, self.n))
<<<<<<< HEAD
            h_node = (self.data * Jobs).dot(self.C)
        else:
            raise NotImplementedError("Only supporting diagonal observations for missing data")

        return J_init, h_init, J_pair_11, J_pair_21, J_pair_22, h_pair_1, h_pair_2, J_node, h_node
=======
            # J_node2 = np.einsum('ji,tj,jk->tik', self.C, self.mask / self.sigma_obs_flat, self.C)
            # assert np.allclose(J_node, J_node2)
            h_node = (self.data * Jobs).dot(self.C)
        else:
            raise NotImplementedError("Only supporting diagonal regression class right now")

        return J_init, h_init, J_pair_11, J_pair_21, J_pair_22, \
               J_node, h_node
>>>>>>> e573c8b8

    @property
    def expected_info_params(self):
        J_init = np.linalg.inv(self.sigma_init)
        h_init = np.linalg.solve(self.sigma_init, self.mu_init)

        J_pair_22, J_pair_21, J_pair_11, logdet_pair = \
            self.dynamics_distn.meanfield_expectedstats()

<<<<<<< HEAD
        # TODO: Check the logic behind these expectations.
        # Do we need to worry about correlations between A,B in E_BT_Qinv_A, for example?
        E_Qinv = J_pair_22
        E_AT_Qinv = J_pair_21[:, :self.n].T.copy("C")
        E_BT_Qinv = J_pair_21[:, self.n:].T
        E_BT_Qinv_A = E_BT_Qinv.dot(np.linalg.solve(E_Qinv, E_AT_Qinv.T))
        E_AT_Qinv_A = J_pair_11[:self.n, :self.n].copy("C")

        h_pair_1 = -self.inputs.dot(E_BT_Qinv_A)
        h_pair_2 = self.inputs.dot(E_BT_Qinv)

        # J_yy, J_yx, J_node, logdet_node = \
        #     self.emission_distn.meanfield_expectedstats()
        # E_Rinv = J_yy
        # E_Rinv_C = J_yx[:, :self.n].copy("C")
        # E_Rinv_D = J_yx[:, self.n:].copy("C")
        # E_DT_Rinv_C = E_Rinv_D.T.dot(np.linalg.solve(E_Rinv, E_Rinv_C))
        # E_CT_Rinv_C = J_node[:self.n, :self.n].copy("C")

        # h_node = y^T R^{-1} C - u^T D^T R^{-1} C
        # h_node = self.data.dot(E_Rinv_C) - self.inputs.dot(E_DT_Rinv_C)
=======
        # Negate J_pair_21 (np.linalg.solve(sigma_states, A)
        J_pair_21 = -J_pair_21
>>>>>>> e573c8b8

        if self.diagonal_noise:
            # Use the fact that the diagonalregression prior is factorized
            E_C, E_CCT, E_sigmasq_inv, _ = self.emission_distn.mf_expectations
<<<<<<< HEAD
            E_C, E_D = E_C[:, :self.n], E_C[:, self.n:]
            E_CCT_vec = E_CCT.reshape(self.p, -1)

            J_obs = self.mask * E_sigmasq_inv
            J_node = (np.dot(J_obs, E_CCT_vec)).reshape((self.T, self.n, self.n))
            h_node = (self.data * J_obs).dot(E_C) - (self.inputs.dot(E_D.T) * J_obs).dot(E_C)
=======
            E_CCT_vec = E_CCT.reshape(self.p, -1)
            Jobs = self.mask * E_sigmasq_inv
            J_node = (np.dot(Jobs, E_CCT_vec)).reshape((self.T, self.n, self.n))
            h_node = (self.data * Jobs).dot(E_C)
>>>>>>> e573c8b8

        else:
            raise NotImplementedError("Only supporting diagonal regression class right now")

<<<<<<< HEAD
        return J_init, h_init, E_AT_Qinv_A, -E_AT_Qinv, E_Qinv, h_pair_1, h_pair_2, J_node, h_node

    @property
    def extra_expected_info_params(self):
        # TODO: Fix me!
=======
        return J_init, h_init, J_pair_11, J_pair_21, J_pair_22, J_node, h_node

    @property
    def extra_expected_info_params(self):
>>>>>>> e573c8b8
        J_init = np.linalg.inv(self.sigma_init)
        h_init = np.linalg.solve(self.sigma_init, self.mu_init)

        _, _, _, logdet_pair = \
            self.dynamics_distn.meanfield_expectedstats()

        if self.diagonal_noise:
            # Use the fact that the diagonalregression prior is factorized
            _, _, E_sigmasq_inv, E_log_sigmasq = self.emission_distn.mf_expectations
            J_yy = E_sigmasq_inv
            logdet_node = -np.sum(E_log_sigmasq)

        else:
            raise NotImplementedError("Only supporting diagonal regression class right now")

        return J_init, h_init, logdet_pair, J_yy, logdet_node, self.data * self.mask

    def log_likelihood(self):
        if self._normalizer is None:
            self._normalizer, _, _ = kalman_info_filter(*self.info_params)

            # Update the normalization constant
            self._normalizer += self._extra_loglike_terms(
<<<<<<< HEAD
                self.A, self.B, self.sigma_states,
                self.C, self.D, self.sigma_obs,
                self.mu_init, self.sigma_init,
                self.inputs, self.mask * self.data,
=======
                self.A, self.sigma_states, self.C, self.sigma_obs,
                self.mu_init, self.sigma_init, self.mask * self.data,
>>>>>>> e573c8b8
                isdiag=self.diagonal_noise)

        return self._normalizer

    def filter(self):
        self._normalizer, self.filtered_mus, self.filtered_sigmas = \
            kalman_info_filter(*self.info_params)

        # Update the normalization constant
        self._normalizer += self._extra_loglike_terms(
            self.A, self.sigma_states, self.C, self.sigma_obs,
            self.mu_init, self.sigma_init, self.mask * self.data,
            isdiag=self.diagonal_noise)

    def smooth(self):
        if not hasattr(self, "smoothed_mus"):
            self.info_E_step()
<<<<<<< HEAD
        return self.smoothed_mus.dot(self.C.T) + self.inputs.dot(self.D.T)
=======
        return self.smoothed_mus.dot(self.C.T)
>>>>>>> e573c8b8

    def info_E_step(self):
        self._normalizer, self.smoothed_mus, \
        self.smoothed_sigmas, E_xtp1_xtT = \
            info_E_step(*self.info_params)

        self._normalizer += self._extra_loglike_terms(
<<<<<<< HEAD
            self.A, self.B, self.sigma_states,
            self.C, self.D, self.sigma_obs,
            self.mu_init, self.sigma_init,
            self.inputs, self.mask * self.data,
=======
            self.A, self.sigma_states, self.C, self.sigma_obs,
            self.mu_init, self.sigma_init, self.mask * self.data,
>>>>>>> e573c8b8
            isdiag=self.diagonal_noise)

        self._set_expected_stats(
            self.smoothed_mus, self.smoothed_sigmas, E_xtp1_xtT)

    def resample(self):
        self._normalizer, self.stateseq = info_sample(*self.info_params)

        self._normalizer += self._extra_loglike_terms(
<<<<<<< HEAD
            self.A, self.B, self.sigma_states,
            self.C, self.D, self.sigma_obs,
            self.mu_init, self.sigma_init,
            self.inputs, self.mask * self.data,
=======
            self.A, self.sigma_states, self.C, self.sigma_obs,
            self.mu_init, self.sigma_init, self.mask * self.data,
>>>>>>> e573c8b8
            isdiag=self.diagonal_noise)

    def E_step(self):
        return self.info_E_step()

    def meanfieldupdate(self):
        self._normalizer, self.smoothed_mus, self.smoothed_sigmas, \
            E_xtp1_xtT = info_E_step(*self.expected_info_params)

        # TODO: Update the normalization code
        self._normalizer += self._info_extra_loglike_terms(
            *self.extra_expected_info_params,
            isdiag=self.diagonal_noise)

        self._set_expected_stats(
            self.smoothed_mus,self.smoothed_sigmas,E_xtp1_xtT)


<<<<<<< HEAD
    # def _set_expected_stats(self, smoothed_mus, smoothed_sigmas, E_xtp1_xtT):
    #     assert not np.isnan(E_xtp1_xtT).any()
    #     assert not np.isnan(smoothed_mus).any()
    #     assert not np.isnan(smoothed_sigmas).any()
    #
    #     p, n, T, data, mask = self.p, self.n, self.T, self.data, self.mask
    #     ExxT = smoothed_sigmas + \
    #            self.smoothed_mus[:, :, None] * self.smoothed_mus[:, None, :]
    #
    #     E_xtp1_xtp1T = ExxT[1:].sum(0)
    #     E_xt_xtT = ExxT[:-1].sum(0)
    #     E_xtp1_xtT = E_xtp1_xtT.sum(0)
    #
    #     def is_symmetric(A):
    #         return np.allclose(A, A.T)
    #
    #     assert is_symmetric(E_xt_xtT)
    #     assert is_symmetric(E_xtp1_xtp1T)
    #
    #     self.E_dynamics_stats = np.array([E_xtp1_xtp1T, E_xtp1_xtT, E_xt_xtT, self.T - 1])
    #
    #     # Get the emission stats
    #     E_ysq = np.sum(data**2 * mask, axis=0)
    #     E_yxT = (data * mask).T.dot(smoothed_mus)
    #     E_xxT_vec = ExxT.reshape((T, n**2))
    #     E_xxT = np.array([np.dot(self.mask[:, d], E_xxT_vec).reshape((n, n)) for d in range(p)])
    #     Tp = np.sum(self.mask, axis=0)
    #
    #     self.E_emission_stats = objarray([E_ysq, E_yxT, E_xxT, Tp])
    #

    def _set_expected_stats2(self, smoothed_mus, smoothed_sigmas, E_xtp1_xtT):
=======
    def _set_expected_stats(self, smoothed_mus, smoothed_sigmas, E_xtp1_xtT):
>>>>>>> e573c8b8
        assert not np.isnan(E_xtp1_xtT).any()
        assert not np.isnan(smoothed_mus).any()
        assert not np.isnan(smoothed_sigmas).any()

<<<<<<< HEAD
        inputs, data = self.inputs, self.data

        # EyxT = data.T.dot(smoothed_mus)
        #
        # ExxT = smoothed_sigmas + \
        #        self.smoothed_mus[:, :, None] * self.smoothed_mus[:, None, :]
        #
        # E_xtp1_xtp1T = ExxT[1:].sum(0)
        # E_xt_xtT = ExxT[:-1].sum(0)

        # Now xx <- [x, u]
        EyyT = data.T.dot(data)
        EyxuT = data.T.dot(np.hstack((smoothed_mus, inputs)))
        # E[xx xx^T] =
        #  [[ E[xxT], E[xuT] ],
        #   [ E[uxT], E[uuT] ]]
        ExxT = smoothed_sigmas.sum(0) + smoothed_mus.T.dot(smoothed_mus)
        ExuT = smoothed_mus.T.dot(inputs)
        EuuT = inputs.T.dot(inputs)

        ExuxuT = np.asarray(
            np.bmat([[ExxT, ExuT],
                     [ExuT.T, EuuT]]))

        # Account for the stats from all but the last time bin
        Exm1xm1T = \
            smoothed_sigmas[-1] + \
            np.outer(smoothed_mus[-1], smoothed_mus[-1])
        Exm1um1T = np.outer(smoothed_mus[-1], inputs[-1])
        Eum1um1T = np.outer(inputs[-1], inputs[-1])
        Exum1xum1T = \
            np.asarray(np.bmat(
                [[Exm1xm1T, Exm1um1T],
                 [Exm1um1T.T, Eum1um1T]]))

        E_xut_xutT = ExuxuT - Exum1xum1T

        # Account for the stats from all but the last time bin
        Ex0x0T = \
            smoothed_sigmas[0] + \
            np.outer(smoothed_mus[0], smoothed_mus[0])
        Ex0u0T = np.outer(smoothed_mus[0], inputs[0])
        Eu0u0T = np.outer(inputs[0], inputs[0])
        Exu0xu0T = \
            np.asarray(np.bmat(
                [[Ex0x0T, Ex0u0T],
                 [Ex0u0T.T, Eu0u0T]]))

        E_xutp1_xutp1T = ExuxuT - Exu0xu0T

        # Compute the total statistics by summing over all time
        # E[(xp1, up1) (x, u)^T] =
        #  [[ E[xp1 xT], E[xp1 uT] ],
        #   [ E[up1 xT], E[up1 uT] ]]

        E_xtp1_xtT = E_xtp1_xtT.sum(0)
        E_xtp1_utT = smoothed_mus[1:].T.dot(inputs[:-1])
        E_utp1_xtT = inputs[1:].T.dot(smoothed_mus[:-1])
        E_utp1_utT = inputs[1:].T.dot(inputs[:-1])
        E_xutp1_xutT = \
            np.asarray(np.bmat(
                [[E_xtp1_xtT, E_xtp1_utT],
                 [E_utp1_xtT, E_utp1_utT]]))

        def is_symmetric(A):
            return np.allclose(A, A.T)

        assert is_symmetric(ExuxuT)
        assert is_symmetric(E_xut_xutT)
        assert is_symmetric(E_xutp1_xutp1T)

        self.E_dynamics_stats = np.array(
            [E_xutp1_xutp1T[:self.n, :self.n], E_xutp1_xutT[:self.n, :], E_xut_xutT, self.T - 1])

        self.E_emission_stats = np.array([EyyT, EyxuT, ExuxuT, self.T])

    def _set_expected_stats(self, smoothed_mus, smoothed_sigmas, E_xtp1_xtT):
        # Get the emission stats
        p, n, d, T, mask, inputs, data = self.p, self.n, self.d, self.T, self.mask, self.inputs, self.data
        E_x_xT = smoothed_sigmas + self.smoothed_mus[:, :, None] * self.smoothed_mus[:, None, :]
        E_x_uT = smoothed_mus[:,:,None] * self.inputs[:,None,:]
        E_u_uT = self.inputs[:,:,None] * self.inputs[:,None,:]

        E_xu_xuT = np.concatenate((
            np.concatenate((E_x_xT,   E_x_uT), axis=2),
            np.concatenate((np.transpose(E_x_uT, (0,2,1)), E_u_uT), axis=2)),
            axis=1)
        E_xut_xutT = E_xu_xuT[:-1].sum(0)

        E_xtp1_xtp1T = E_x_xT[1:].sum(0)
        E_xt_xtT = E_x_xT[:-1].sum(0)
        E_xtp1_xtT = E_xtp1_xtT.sum(0)

        E_xtp1_utT = (smoothed_mus[1:,:,None] * inputs[:-1, None, :]).sum(0)
        E_xtp1_xutT = np.hstack((E_xtp1_xtT, E_xtp1_utT))
=======
        p, n, T, data, mask = self.p, self.n, self.T, self.data, self.mask
        ExxT = smoothed_sigmas + \
               self.smoothed_mus[:, :, None] * self.smoothed_mus[:, None, :]

        E_xtp1_xtp1T = ExxT[1:].sum(0)
        E_xt_xtT = ExxT[:-1].sum(0)
        E_xtp1_xtT = E_xtp1_xtT.sum(0)
>>>>>>> e573c8b8

        def is_symmetric(A):
            return np.allclose(A, A.T)

        assert is_symmetric(E_xt_xtT)
        assert is_symmetric(E_xtp1_xtp1T)

<<<<<<< HEAD
        self.E_dynamics_stats = np.array(
            [E_xtp1_xtp1T, E_xtp1_xutT, E_xut_xutT, self.T - 1])

        # Emission statistics
        E_ysq = np.sum(data**2 * mask, axis=0)
        E_yxT = (data * mask).T.dot(smoothed_mus)
        E_yuT = (data * mask).T.dot(inputs)
        E_yxuT = np.hstack((E_yxT, E_yuT))
        E_xuxuT_vec = E_xu_xuT.reshape((T, -1))
        E_xuxuT = np.array([np.dot(self.mask[:, i], E_xuxuT_vec).reshape((n+d, n+d))
                          for i in range(p)])
        Tp = np.sum(self.mask, axis=0)

        self.E_emission_stats = objarray([E_ysq, E_yxuT, E_xuxuT, Tp])
=======
        self.E_dynamics_stats = np.array([E_xtp1_xtp1T, E_xtp1_xtT, E_xt_xtT, self.T - 1])

        # Get the emission stats
        E_ysq = np.sum(data**2 * mask, axis=0)
        E_yxT = (data * mask).T.dot(smoothed_mus)
        E_xxT_vec = ExxT.reshape((T, n**2))
        E_xxT = np.array([np.dot(self.mask[:, d], E_xxT_vec).reshape((n, n)) for d in range(p)])
        Tp = np.sum(self.mask, axis=0)

        self.E_emission_stats = objarray([E_ysq, E_yxT, E_xxT, Tp])
>>>>>>> e573c8b8
<|MERGE_RESOLUTION|>--- conflicted
+++ resolved
@@ -4,11 +4,7 @@
 from pybasicbayes.util.general import AR_striding, objarray
 from pybasicbayes.util.stats import mniw_expectedstats
 
-<<<<<<< HEAD
 from pylds.lds_messages_interface import kalman_filter, filter_and_sample, E_step, \
-=======
-from lds_messages_interface import kalman_filter, filter_and_sample, E_step, \
->>>>>>> e573c8b8
     info_E_step, filter_and_sample_diagonal, kalman_filter_diagonal, \
     kalman_info_filter, info_sample
 
@@ -59,13 +55,9 @@
         randseq = np.random.randn(T-1,n).dot(chol.T)
 
         for t in range(1,T):
-<<<<<<< HEAD
             stateseq[t] = self.A.dot(stateseq[t-1]) + \
                           self.B.dot(self.inputs[t-1]) + \
                           randseq[t-1]
-=======
-            stateseq[t] = self.A.dot(stateseq[t-1]) + randseq[t-1]
->>>>>>> e573c8b8
 
         return stateseq
 
@@ -89,13 +81,9 @@
         states = np.empty((Tpred, self.n))
         states[0] = np.random.multivariate_normal(init_mu, init_sigma)
         for t in range(1,Tpred):
-<<<<<<< HEAD
             states[t] = self.A.dot(states[t-1]) + \
                         self.B.dot(inputs[t-1]) + \
                         randseq[t-1]
-=======
-            states[t] = self.A.dot(states[t-1]) + randseq[t-1]
->>>>>>> e573c8b8
 
         obs = states.dot(self.C.T) + inputs.dot(self.D.T)
         if obs_noise:
@@ -173,7 +161,6 @@
 
         # Now xx <- [x, u]
         EyyT = data.T.dot(data)
-<<<<<<< HEAD
         EyxuT = data.T.dot(np.hstack((smoothed_mus, inputs)))
         # E[xx xx^T] =
         #  [[ E[xxT], E[xuT] ],
@@ -216,10 +203,6 @@
         # E[(xp1, up1) (x, u)^T] =
         #  [[ E[xp1 xT], E[xp1 uT] ],
         #   [ E[up1 xT], E[up1 uT] ]]
-=======
-        EyxT = data.T.dot(smoothed_mus)
->>>>>>> e573c8b8
-
         ExxT = smoothed_sigmas + \
                self.smoothed_mus[:,:,None] * self.smoothed_mus[:,None,:]
 
@@ -246,14 +229,9 @@
         def is_symmetric(A):
             return np.allclose(A,A.T)
 
-<<<<<<< HEAD
         assert is_symmetric(ExuxuT)
         assert is_symmetric(E_xut_xutT)
         assert is_symmetric(E_xutp1_xutp1T)
-=======
-        assert is_symmetric(E_xt_xtT)
-        assert is_symmetric(E_xtp1_xtp1T)
->>>>>>> e573c8b8
 
         self.E_emission_stats = np.array([EyyT, EyxuT, ExuxuT, self.T])
         self.E_dynamics_stats = np.array([E_xutp1_xutp1T[:self.n,:self.n], E_xutp1_xutT[:self.n,:], E_xut_xutT, self.T-1])
@@ -335,30 +313,20 @@
                 J_node, h_node)
 
         self._normalizer += self._extra_loglike_terms(
-<<<<<<< HEAD
             self.A, self.B, self.sigma_states,
             self.C, self.D, self.sigma_obs,
             self.mu_init, self.sigma_init,
             self.inputs, self.data, isdiag=self.diagonal_noise)
-=======
-            self.A, self.sigma_states, self.C, self.sigma_obs,
-            self.mu_init, self.sigma_init, self.data,
-            isdiag=self.diagonal_noise)
->>>>>>> e573c8b8
 
         self._set_expected_stats(
             self.smoothed_mus,self.smoothed_sigmas,E_xtp1_xtT)
 
     @staticmethod
-<<<<<<< HEAD
     def _extra_loglike_terms(A, B, sigma_states,
                              C, D, sigma_obs,
                              mu_init, sigma_init,
                              inputs, data, isdiag=False):
         # TODO: Update with h_pair_1 and h_pair_2
-=======
-    def _extra_loglike_terms(A, BBT, C, DDT, mu_init, sigma_init, data, isdiag=False):
->>>>>>> e573c8b8
         p, n = C.shape
         T = data.shape[0]
         out = 0.
@@ -373,7 +341,6 @@
         out -= (T-1)*n/2. * np.log(2*np.pi)
         out -= 1./2 * np.einsum('ij,ti,tj->', B.T.dot(np.linalg.solve(sigma_states, B)), inputs, inputs)
 
-<<<<<<< HEAD
         # Observation distribution
         if isdiag:
             out -= 1. / 2 * np.sum(data ** 2 / np.diag(sigma_obs))
@@ -385,15 +352,6 @@
             out += np.einsum('ij,ti,tj->', sigma_obs_inv, data, dt)
             out -= 1./2 * np.einsum('ij,ti,tj->', sigma_obs_inv, dt, dt)
             out -= T/2. * np.linalg.slogdet(sigma_obs)[1]
-=======
-        # Check diagonal
-        if isdiag:
-            out -= 1./2 * np.sum(data**2 / np.diag(DDT))
-        else:
-            out -= 1./2 * np.einsum('ij,ti,tj->',np.linalg.inv(DDT),data,data)
-
-        out -= T/2. * np.linalg.slogdet(DDT)[1]
->>>>>>> e573c8b8
         out -= T*p/2 * np.log(2*np.pi)
 
         return out
@@ -447,10 +405,7 @@
     def _info_extra_loglike_terms(
             J_init, h_init, logdet_pair, J_yy, logdet_node, data,
             isdiag=False):
-<<<<<<< HEAD
         # TODO: Fix me!
-=======
->>>>>>> e573c8b8
         p, n, T = J_yy.shape[0], h_init.shape[0], data.shape[0]
 
         out = 0.
@@ -577,34 +532,22 @@
         J_pair_21 = -np.linalg.solve(self.sigma_states, self.A)
         J_pair_22 = np.linalg.inv(self.sigma_states)
 
-<<<<<<< HEAD
         # Check if diagonal and avoid inverting D_obs x D_obs matrix
         h_pair_1 = self.inputs.dot(self.B.T).dot(J_pair_21)
         h_pair_2 = self.inputs.dot(np.linalg.solve(self.sigma_states, self.B).T)
 
-=======
->>>>>>> e573c8b8
         if self.diagonal_noise:
             Jobs = self.mask / self.sigma_obs_flat
             CCT = np.array([np.outer(cp,cp) for cp in self.C])
             CCT_vec = np.reshape(CCT, (self.p,self.n**2))
             J_node = (np.dot(Jobs, CCT_vec)).reshape((self.T, self.n, self.n))
-<<<<<<< HEAD
             h_node = (self.data * Jobs).dot(self.C)
+
+            # TODO Subtract inputs!
         else:
             raise NotImplementedError("Only supporting diagonal observations for missing data")
 
         return J_init, h_init, J_pair_11, J_pair_21, J_pair_22, h_pair_1, h_pair_2, J_node, h_node
-=======
-            # J_node2 = np.einsum('ji,tj,jk->tik', self.C, self.mask / self.sigma_obs_flat, self.C)
-            # assert np.allclose(J_node, J_node2)
-            h_node = (self.data * Jobs).dot(self.C)
-        else:
-            raise NotImplementedError("Only supporting diagonal regression class right now")
-
-        return J_init, h_init, J_pair_11, J_pair_21, J_pair_22, \
-               J_node, h_node
->>>>>>> e573c8b8
 
     @property
     def expected_info_params(self):
@@ -614,7 +557,6 @@
         J_pair_22, J_pair_21, J_pair_11, logdet_pair = \
             self.dynamics_distn.meanfield_expectedstats()
 
-<<<<<<< HEAD
         # TODO: Check the logic behind these expectations.
         # Do we need to worry about correlations between A,B in E_BT_Qinv_A, for example?
         E_Qinv = J_pair_22
@@ -636,43 +578,25 @@
 
         # h_node = y^T R^{-1} C - u^T D^T R^{-1} C
         # h_node = self.data.dot(E_Rinv_C) - self.inputs.dot(E_DT_Rinv_C)
-=======
-        # Negate J_pair_21 (np.linalg.solve(sigma_states, A)
-        J_pair_21 = -J_pair_21
->>>>>>> e573c8b8
 
         if self.diagonal_noise:
             # Use the fact that the diagonalregression prior is factorized
             E_C, E_CCT, E_sigmasq_inv, _ = self.emission_distn.mf_expectations
-<<<<<<< HEAD
             E_C, E_D = E_C[:, :self.n], E_C[:, self.n:]
             E_CCT_vec = E_CCT.reshape(self.p, -1)
 
             J_obs = self.mask * E_sigmasq_inv
             J_node = (np.dot(J_obs, E_CCT_vec)).reshape((self.T, self.n, self.n))
             h_node = (self.data * J_obs).dot(E_C) - (self.inputs.dot(E_D.T) * J_obs).dot(E_C)
-=======
-            E_CCT_vec = E_CCT.reshape(self.p, -1)
-            Jobs = self.mask * E_sigmasq_inv
-            J_node = (np.dot(Jobs, E_CCT_vec)).reshape((self.T, self.n, self.n))
-            h_node = (self.data * Jobs).dot(E_C)
->>>>>>> e573c8b8
 
         else:
             raise NotImplementedError("Only supporting diagonal regression class right now")
 
-<<<<<<< HEAD
         return J_init, h_init, E_AT_Qinv_A, -E_AT_Qinv, E_Qinv, h_pair_1, h_pair_2, J_node, h_node
 
     @property
     def extra_expected_info_params(self):
         # TODO: Fix me!
-=======
-        return J_init, h_init, J_pair_11, J_pair_21, J_pair_22, J_node, h_node
-
-    @property
-    def extra_expected_info_params(self):
->>>>>>> e573c8b8
         J_init = np.linalg.inv(self.sigma_init)
         h_init = np.linalg.solve(self.sigma_init, self.mu_init)
 
@@ -696,15 +620,10 @@
 
             # Update the normalization constant
             self._normalizer += self._extra_loglike_terms(
-<<<<<<< HEAD
                 self.A, self.B, self.sigma_states,
                 self.C, self.D, self.sigma_obs,
                 self.mu_init, self.sigma_init,
                 self.inputs, self.mask * self.data,
-=======
-                self.A, self.sigma_states, self.C, self.sigma_obs,
-                self.mu_init, self.sigma_init, self.mask * self.data,
->>>>>>> e573c8b8
                 isdiag=self.diagonal_noise)
 
         return self._normalizer
@@ -722,11 +641,7 @@
     def smooth(self):
         if not hasattr(self, "smoothed_mus"):
             self.info_E_step()
-<<<<<<< HEAD
         return self.smoothed_mus.dot(self.C.T) + self.inputs.dot(self.D.T)
-=======
-        return self.smoothed_mus.dot(self.C.T)
->>>>>>> e573c8b8
 
     def info_E_step(self):
         self._normalizer, self.smoothed_mus, \
@@ -734,15 +649,10 @@
             info_E_step(*self.info_params)
 
         self._normalizer += self._extra_loglike_terms(
-<<<<<<< HEAD
             self.A, self.B, self.sigma_states,
             self.C, self.D, self.sigma_obs,
             self.mu_init, self.sigma_init,
             self.inputs, self.mask * self.data,
-=======
-            self.A, self.sigma_states, self.C, self.sigma_obs,
-            self.mu_init, self.sigma_init, self.mask * self.data,
->>>>>>> e573c8b8
             isdiag=self.diagonal_noise)
 
         self._set_expected_stats(
@@ -752,15 +662,10 @@
         self._normalizer, self.stateseq = info_sample(*self.info_params)
 
         self._normalizer += self._extra_loglike_terms(
-<<<<<<< HEAD
             self.A, self.B, self.sigma_states,
             self.C, self.D, self.sigma_obs,
             self.mu_init, self.sigma_init,
             self.inputs, self.mask * self.data,
-=======
-            self.A, self.sigma_states, self.C, self.sigma_obs,
-            self.mu_init, self.sigma_init, self.mask * self.data,
->>>>>>> e573c8b8
             isdiag=self.diagonal_noise)
 
     def E_step(self):
@@ -778,8 +683,6 @@
         self._set_expected_stats(
             self.smoothed_mus,self.smoothed_sigmas,E_xtp1_xtT)
 
-
-<<<<<<< HEAD
     # def _set_expected_stats(self, smoothed_mus, smoothed_sigmas, E_xtp1_xtT):
     #     assert not np.isnan(E_xtp1_xtT).any()
     #     assert not np.isnan(smoothed_mus).any()
@@ -812,14 +715,10 @@
     #
 
     def _set_expected_stats2(self, smoothed_mus, smoothed_sigmas, E_xtp1_xtT):
-=======
-    def _set_expected_stats(self, smoothed_mus, smoothed_sigmas, E_xtp1_xtT):
->>>>>>> e573c8b8
         assert not np.isnan(E_xtp1_xtT).any()
         assert not np.isnan(smoothed_mus).any()
         assert not np.isnan(smoothed_sigmas).any()
 
-<<<<<<< HEAD
         inputs, data = self.inputs, self.data
 
         # EyxT = data.T.dot(smoothed_mus)
@@ -915,15 +814,7 @@
 
         E_xtp1_utT = (smoothed_mus[1:,:,None] * inputs[:-1, None, :]).sum(0)
         E_xtp1_xutT = np.hstack((E_xtp1_xtT, E_xtp1_utT))
-=======
-        p, n, T, data, mask = self.p, self.n, self.T, self.data, self.mask
-        ExxT = smoothed_sigmas + \
-               self.smoothed_mus[:, :, None] * self.smoothed_mus[:, None, :]
-
-        E_xtp1_xtp1T = ExxT[1:].sum(0)
-        E_xt_xtT = ExxT[:-1].sum(0)
-        E_xtp1_xtT = E_xtp1_xtT.sum(0)
->>>>>>> e573c8b8
+
 
         def is_symmetric(A):
             return np.allclose(A, A.T)
@@ -931,7 +822,6 @@
         assert is_symmetric(E_xt_xtT)
         assert is_symmetric(E_xtp1_xtp1T)
 
-<<<<<<< HEAD
         self.E_dynamics_stats = np.array(
             [E_xtp1_xtp1T, E_xtp1_xutT, E_xut_xutT, self.T - 1])
 
@@ -945,16 +835,4 @@
                           for i in range(p)])
         Tp = np.sum(self.mask, axis=0)
 
-        self.E_emission_stats = objarray([E_ysq, E_yxuT, E_xuxuT, Tp])
-=======
-        self.E_dynamics_stats = np.array([E_xtp1_xtp1T, E_xtp1_xtT, E_xt_xtT, self.T - 1])
-
-        # Get the emission stats
-        E_ysq = np.sum(data**2 * mask, axis=0)
-        E_yxT = (data * mask).T.dot(smoothed_mus)
-        E_xxT_vec = ExxT.reshape((T, n**2))
-        E_xxT = np.array([np.dot(self.mask[:, d], E_xxT_vec).reshape((n, n)) for d in range(p)])
-        Tp = np.sum(self.mask, axis=0)
-
-        self.E_emission_stats = objarray([E_ysq, E_yxT, E_xxT, Tp])
->>>>>>> e573c8b8
+        self.E_emission_stats = objarray([E_ysq, E_yxuT, E_xuxuT, Tp])