# distutils: extra_compile_args = -O2 -w
# distutils: include_dirs = pylds/
# cython: boundscheck = False, nonecheck = False, wraparound = False, cdivision = True

import numpy as np
from numpy.lib.stride_tricks import as_strided

cimport numpy as np
cimport cython
from libc.math cimport log, sqrt
from numpy.math cimport INFINITY, PI

from scipy.linalg.cython_blas cimport dsymm, dcopy, dgemm, dgemv, daxpy, dsyrk, \
    dtrmv, dger, dnrm2, ddot
from scipy.linalg.cython_lapack cimport dpotrf, dpotrs, dpotri, dtrtrs
from util cimport copy_transpose, copy_upper_lower

# NOTE: because the matrix operations are done in Fortran order but the code
# expects C ordered arrays as input, the BLAS and LAPACK function calls mark
# input matrices as transposed. temporaries, which don't get sliced, are left in
# Fortran order. for symmetric matrices, F/C order doesn't matter.
# NOTE: I tried the dsymm / dsyrk version and it was slower, even for larger p!
# NOTE: using typed memoryview syntax instead of raw pointers is slightly slower
# due to function call struct passing overhead, but much prettier

# TODO try an Eigen version! faster for small matrices (numerically and in
# function call overhead)
# TODO cholesky update/downdate versions (square root filter)
# TODO handle control inputs


##################################
#  distribution-form operations  #
##################################

def kalman_filter(
    double[:] mu_init, double[:,:] sigma_init,
    double[:,:,:] A, double[:,:,:] B, double[:,:,:] sigma_states,
    double[:,:,:] C, double[:,:,:] D, double[:,:,:] sigma_obs,
    double[:,::1] inputs, double[:,::1] data):

    # allocate temporaries and internals
    cdef int T = C.shape[0], p = C.shape[1], n = C.shape[2]
    cdef int t

    cdef double[::1] mu_predict = np.copy(mu_init)
    cdef double[:,:] sigma_predict = np.copy(sigma_init)

    cdef double[::1,:] temp_pp = np.empty((p,p),order='F')
    cdef double[::1,:] temp_pn = np.empty((p,n),order='F')
    cdef double[::1]   temp_p  = np.empty((p,), order='F')
    cdef double[::1,:] temp_nn = np.empty((n,n),order='F')

    # allocate output
    cdef double[:,::1] filtered_mus = np.empty((T,n))
    cdef double[:,:,::1] filtered_sigmas = np.empty((T,n,n))
    cdef double ll = 0.

    # run filter forwards
    for t in range(T):
        ll += condition_on(
            mu_predict, sigma_predict,
            C[t], D[t], sigma_obs[t],
            inputs[t], data[t],
            filtered_mus[t], filtered_sigmas[t],
            temp_p, temp_pn, temp_pp)
        predict(
            filtered_mus[t], filtered_sigmas[t], inputs[t],
            A[t], B[t], sigma_states[t],
            mu_predict, sigma_predict,
            temp_nn)

    return ll, np.asarray(filtered_mus), np.asarray(filtered_sigmas)


def rts_smoother(
    double[::1] mu_init, double[:,::1] sigma_init,
    double[:,:,:] A, double[:,:,:] sigma_states,
    double[:,:,:] C, double[:,:,:] sigma_obs,
    double[:,::1] data):

    # allocate temporaries and internals
    cdef int T = C.shape[0], p = C.shape[1], n = C.shape[2]
    cdef int t

    cdef double[:,::1] mu_predicts = np.empty((T+1,n))
    cdef double[:,:,:] sigma_predicts = np.empty((T+1,n,n))

    cdef double[::1,:] temp_pp  = np.empty((p,p),order='F')
    cdef double[::1,:] temp_pn  = np.empty((p,n),order='F')
    cdef double[::1,:] temp_nn  = np.empty((n,n),order='F')
    cdef double[::1,:] temp_nn2 = np.empty((n,n),order='F')
    cdef double[::1]   temp_p   = np.empty((p,), order='F')

    # allocate output
    cdef double[:,::1] smoothed_mus = np.empty((T,n))
    cdef double[:,:,::1] smoothed_sigmas = np.empty((T,n,n))
    cdef double ll = 0.

    # run filter forwards, saving predictions
    mu_predicts[0] = mu_init
    sigma_predicts[0] = sigma_init
    for t in range(T):
        ll += condition_on(
            mu_predicts[t], sigma_predicts[t],
            C[t], sigma_obs[t], data[t],
            smoothed_mus[t], smoothed_sigmas[t],
            temp_p, temp_pn, temp_pp)
        predict(
            smoothed_mus[t], smoothed_sigmas[t], A[t], sigma_states[t],
            mu_predicts[t+1], sigma_predicts[t+1],
            temp_nn)

    # run rts update backwards, using predictions
    for t in range(T-2,-1,-1):
        rts_backward_step(
            A[t], sigma_states[t],
            smoothed_mus[t], smoothed_sigmas[t],
            mu_predicts[t+1], sigma_predicts[t+1],
            smoothed_mus[t+1], smoothed_sigmas[t+1],
            temp_nn, temp_nn2)

    return ll, np.asarray(smoothed_mus), np.asarray(smoothed_sigmas)


def filter_and_sample(
    double[:] mu_init, double[:,:] sigma_init,
    double[:,:,:] A, double[:,:,:] B, double[:,:,:] sigma_states,
    double[:,:,:] C, double[:,:,:] D, double[:,:,:] sigma_obs,
    double[:,::1] inputs, double[:,::1] data):

    # allocate temporaries and internals
    cdef int T = C.shape[0], p = C.shape[1], n = C.shape[2]
    cdef int t

    cdef double[::1] mu_predict = np.copy(mu_init)
    cdef double[:,:] sigma_predict = np.copy(sigma_init)

    cdef double[::1,:] temp_pp = np.empty((p,p),order='F')
    cdef double[::1,:] temp_pn = np.empty((p,n),order='F')
    cdef double[::1]   temp_p  = np.empty((p,), order='F')
    cdef double[::1,:] temp_nn = np.empty((n,n),order='F')
    cdef double[::1]   temp_n  = np.empty((n,), order='F')

    cdef double[:,::1] filtered_mus = np.empty((T,n))
    cdef double[:,:,::1] filtered_sigmas = np.empty((T,n,n))

    # allocate output and generate randomness
    cdef double[:,::1] randseq = np.random.randn(T,n)
    cdef double ll = 0.

    # run filter forwards
    for t in range(T):
        ll += condition_on(
            mu_predict, sigma_predict,
            C[t], D[t], sigma_obs[t],
            inputs[t], data[t],
            filtered_mus[t], filtered_sigmas[t],
            temp_p, temp_pn, temp_pp)
        predict(
            filtered_mus[t], filtered_sigmas[t], inputs[t],
            A[t], B[t], sigma_states[t],
            mu_predict, sigma_predict,
            temp_nn)

    # sample backwards
    sample_gaussian(filtered_mus[T-1], filtered_sigmas[T-1], randseq[T-1])
    for t in range(T-2,-1,-1):
        condition_on(
            filtered_mus[t], filtered_sigmas[t],
            A[t], B[t], sigma_states[t],
            inputs[t], randseq[t+1],
            filtered_mus[t], filtered_sigmas[t],
            temp_n, temp_nn, sigma_predict)
        sample_gaussian(filtered_mus[t], filtered_sigmas[t], randseq[t])

    return ll, np.asarray(randseq)


def E_step(
    double[:] mu_init, double[:,:] sigma_init,
    double[:,:,:] A, double[:,:,:] sigma_states,
    double[:,:,:] C, double[:,:,:] sigma_obs,
    double[:,::1] data):

    # NOTE: this is almost the same as the RTS smoother except
    #   1. we collect statistics along the way, and
    #   2. we use the RTS gain matrix to do it

    # allocate temporaries and internals
    cdef int T = C.shape[0], p = C.shape[1], n = C.shape[2]
    cdef int t

    cdef double[:,:] mu_predicts = np.empty((T+1,n))
    cdef double[:,:,:] sigma_predicts = np.empty((T+1,n,n))

    cdef double[::1,:] temp_pp  = np.empty((p,p),order='F')
    cdef double[::1,:] temp_pn  = np.empty((p,n),order='F')
    cdef double[::1,:] temp_nn  = np.empty((n,n),order='F')
    cdef double[::1,:] temp_nn2 = np.empty((n,n),order='F')
    cdef double[::1]   temp_p   = np.empty((p,), order='F')

    # allocate output
    cdef double[:,::1] smoothed_mus = np.empty((T,n))
    cdef double[:,:,::1] smoothed_sigmas = np.empty((T,n,n))
    cdef double[:,:,::1] ExnxT = np.empty((T-1,n,n))  # 'n' for next
    cdef double ll = 0.

    # run filter forwards, saving predictions
    mu_predicts[0] = mu_init
    sigma_predicts[0] = sigma_init
    for t in range(T):
        ll += condition_on(
            mu_predicts[t], sigma_predicts[t], C[t], sigma_obs[t], data[t],
            smoothed_mus[t], smoothed_sigmas[t],
            temp_p, temp_pn, temp_pp)
        predict(
            smoothed_mus[t], smoothed_sigmas[t], A[t], sigma_states[t],
            mu_predicts[t+1], sigma_predicts[t+1],
            temp_nn)

    # run rts update backwards, using predictions and setting E[x_t x_{t+1}^T]
    for t in range(T-2,-1,-1):
        rts_backward_step(
            A[t], sigma_states[t],
            smoothed_mus[t], smoothed_sigmas[t],
            mu_predicts[t+1], sigma_predicts[t+1],
            smoothed_mus[t+1], smoothed_sigmas[t+1],
            temp_nn, temp_nn2)
        set_dynamics_stats(
            smoothed_mus[t], smoothed_mus[t+1], smoothed_sigmas[t+1],
            temp_nn, ExnxT[t])

    return ll, np.asarray(smoothed_mus), np.asarray(smoothed_sigmas), np.asarray(ExnxT)


### diagonal emission distributions (D is diagonal)

def kalman_filter_diagonal(
    double[:] mu_init, double[:,:] sigma_init,
    double[:,:,:] A, double[:,:,:] sigma_states,
    double[:,:,:] C, double[:,:] sigma_obs,
    double[:,::1] data):

    # allocate temporaries and internals
    cdef int T = C.shape[0], p = C.shape[1], n = C.shape[2]
    cdef int t

    cdef double[::1] mu_predict = np.copy(mu_init)
    cdef double[:,:] sigma_predict = np.copy(sigma_init)

    cdef double[::1,:] temp_pn  = np.empty((p,n),  order='F')
    cdef double[::1,:] temp_pn2 = np.empty((p,n),  order='F')
    cdef double[::1,:] temp_pn3 = np.empty((p,n),  order='F')
    cdef double[::1]   temp_p   = np.empty((p,),   order='F')
    cdef double[::1,:] temp_nn  = np.empty((n,n),  order='F')
    cdef double[::1,:] temp_pk  = np.empty((p,n+1),order='F')
    cdef double[::1,:] temp_nk  = np.empty((n,n+1),order='F')

    # allocate output
    cdef double[:,::1] filtered_mus = np.empty((T,n))
    cdef double[:,:,::1] filtered_sigmas = np.empty((T,n,n))
    cdef double ll = 0.

    # run filter forwards
    for t in range(T):
        ll += condition_on_diagonal(
            mu_predict, sigma_predict, C[t], sigma_obs[t], data[t],
            filtered_mus[t], filtered_sigmas[t],
            temp_p, temp_nn, temp_pn, temp_pn2, temp_pn3, temp_pk, temp_nk)
        predict(
            filtered_mus[t], filtered_sigmas[t], A[t], sigma_states[t],
            mu_predict, sigma_predict,
            temp_nn)

    return ll, np.asarray(filtered_mus), np.asarray(filtered_sigmas)


def filter_and_sample_diagonal(
    double[:] mu_init, double[:,:] sigma_init,
    double[:,:,:] A, double[:,:,:] sigma_states,
    double[:,:,:] C, double[:,:] sigma_obs,
    double[:,::1] data):

    # allocate temporaries and internals
    cdef int T = C.shape[0], p = C.shape[1], n = C.shape[2]
    cdef int t

    cdef double[::1] mu_predict = np.copy(mu_init)
    cdef double[:,:] sigma_predict = np.copy(sigma_init)

    cdef double[::1,:] temp_pn  = np.empty((p,n),  order='F')
    cdef double[::1,:] temp_pn2 = np.empty((p,n),  order='F')
    cdef double[::1,:] temp_pn3 = np.empty((p,n),  order='F')
    cdef double[::1]   temp_p   = np.empty((p,),   order='F')
    cdef double[::1,:] temp_nn  = np.empty((n,n),  order='F')
    cdef double[::1]   temp_n   = np.empty((n,),   order='F')
    cdef double[::1,:] temp_pk  = np.empty((p,n+1),order='F')
    cdef double[::1,:] temp_nk  = np.empty((n,n+1),order='F')

    cdef double[:,::1] filtered_mus = np.empty((T,n))
    cdef double[:,:,::1] filtered_sigmas = np.empty((T,n,n))

    # allocate output and generate randomness
    cdef double[:,::1] randseq = np.random.randn(T,n)
    cdef double ll = 0.

    # run filter forwards
    for t in range(T):
        ll += condition_on_diagonal(
            mu_predict, sigma_predict, C[t], sigma_obs[t], data[t],
            filtered_mus[t], filtered_sigmas[t],
            temp_p, temp_nn, temp_pn, temp_pn2, temp_pn3, temp_pk, temp_nk)
        predict(
            filtered_mus[t], filtered_sigmas[t], A[t], sigma_states[t],
            mu_predict, sigma_predict,
            temp_nn)

    # sample backwards
    sample_gaussian(filtered_mus[T-1], filtered_sigmas[T-1], randseq[T-1])
    for t in range(T-2,-1,-1):
        condition_on(
            filtered_mus[t], filtered_sigmas[t], A[t], sigma_states[t], randseq[t+1],
            filtered_mus[t], filtered_sigmas[t],
            temp_n, temp_nn, sigma_predict)
        sample_gaussian(filtered_mus[t], filtered_sigmas[t], randseq[t])

    return ll, np.asarray(randseq)


### random walk (A = I, B is diagonal, C = I, D is diagonal)

def filter_and_sample_randomwalk(
    double[::1] mu_init, double[::1] sigmasq_init, double[:,:] sigmasq_states,
    double[:,:] sigmasq_obs, double[:,::1] data):

    # allocate temporaries and internals
    cdef int T = data.shape[0], n = data.shape[1]
    cdef int t

    cdef double[::1] mu_predict = np.copy(mu_init)
    cdef double[::1] sigmasq_predict = np.copy(sigmasq_init)

    cdef double[:,::1] filtered_mus = np.empty((T,n))
    cdef double[:,::1] filtered_sigmasqs = np.empty((T,n))

    # allocate output and generate randomness
    cdef double[:,::1] randseq = np.random.randn(T,n)
    cdef double ll = 0.

    # run filter forwards
    for t in range(T):
        ll += condition_on_randomwalk(
            n, &mu_predict[0], &sigmasq_predict[0], &sigmasq_obs[t,0], &data[t,0],
            &filtered_mus[t,0], &filtered_sigmasqs[t,0])
        predict_randomwalk(
            n, &filtered_mus[t,0], &filtered_sigmasqs[t,0], &sigmasq_states[t,0],
            &mu_predict[0], &sigmasq_predict[0])

    # sample backwards
    sample_diagonal_gaussian(n, &filtered_mus[T-1,0], &filtered_sigmasqs[T-1,0], &randseq[T-1,0])
    for t in range(T-2,-1,-1):
        condition_on_randomwalk(
            n, &filtered_mus[t,0], &filtered_sigmasqs[t,0], &sigmasq_states[t,0], &randseq[t+1,0],
            &filtered_mus[t,0], &filtered_sigmasqs[t,0])
        sample_diagonal_gaussian(n, &filtered_mus[t,0], &filtered_sigmasqs[t,0], &randseq[t,0])

    return ll, np.asarray(randseq)


############################
#  distribution-form util  #
############################

cdef inline double condition_on(
    # prior predictions
    double[:] mu_x, double[:,:] sigma_x,
    # Observation model
    double[:,:] C, double[:,:] D, double[:,:] sigma_obs,
    # Data
    double[:] u, double[:] y,
    # outputs
    double[:] mu_cond, double[:,:] sigma_cond,
    # temps
    double[:] temp_p, double[:,:] temp_pn, double[:,:] temp_pp,
    ) nogil:
    cdef int p = C.shape[0], n = C.shape[1], d = D.shape[1]
    cdef int nn = n*n, pp = p*p
    cdef int inc = 1, info = 0
    cdef double one = 1., zero = 0., neg1 = -1., ll = 0.

    if y[0] != y[0]:  # nan check
        dcopy(&n, &mu_x[0], &inc, &mu_cond[0], &inc)
        dcopy(&nn, &sigma_x[0,0], &inc, &sigma_cond[0,0], &inc)
        return 0.
    else:
        # NOTE: the C and D arguments are treated as transposed because C and D are
        # assumed to be in C order (row-major order)

        # Compute temp_pn = C * sigma_x
        # and     temp_pp = chol(sigma_obs + C * sigma_x * C.T) = chol(S)
<<<<<<< HEAD
=======
        #
        # First, temp_pn = C * sigma_x
>>>>>>> 895ccc79
        dgemm('T', 'N', &p, &n, &n, &one, &C[0,0], &n, &sigma_x[0,0], &n, &zero, &temp_pn[0,0], &p)
        # Now temp_pp = sigma_obs
        dcopy(&pp, &sigma_obs[0,0], &inc, &temp_pp[0,0], &inc)
        # temp_pp += temp_pn * C = sigma_obs + C * sigma_x * C.T
        # call this S, as in (18.38) of Murphy
        dgemm('N', 'N', &p, &p, &n, &one, &temp_pn[0,0], &p, &C[0,0], &n, &one, &temp_pp[0,0], &p)
        # temp_pp = cholesky(S, lower=True) = L
        dpotrf('L', &p, &temp_pp[0,0], &p, &info)

        # Compute the residual -- this is where the inputs come in
        dcopy(&p, &y[0], &inc, &temp_p[0], &inc)
        # temp_p -= - C * mu_x = y - C * mu_x
        dgemv('T', &n, &p, &neg1, &C[0,0], &n, &mu_x[0], &inc, &one, &temp_p[0], &inc)
        # temp_p -= - D * u = y - C * mu_x - D * u
<<<<<<< HEAD
        dgemv('T', &d, &p, &neg1, &D[0,0], &d, &u[0], &inc, &one, &temp_p[0], &inc)
=======
        dgemv('T', &n, &p, &neg1, &D[0,0], &n, &u[0], &inc, &one, &temp_p[0], &inc)
>>>>>>> 895ccc79

        # Solve temp_p = temp_pp^{-1} temp_p
        #              = L^{-1} (y - C * mu_x)
        dtrtrs('L', 'N', 'N', &p, &inc, &temp_pp[0,0], &p, &temp_p[0], &p, &info)
        # log likelihood = -1/2 * ||L^{-1} (y - C * mu_x)||*2
        ll = (-1./2) * dnrm2(&p, &temp_p[0], &inc)**2
        # Second solve with cholesky
        # temp_p = L.T^{-1} temp_p
        #        = S^{-1} (y - C * mu_x)
        dtrtrs('L', 'T', 'N', &p, &inc, &temp_pp[0,0], &p, &temp_p[0], &p, &info)

        # Compute the conditional mean
        # mu_cond = mu_x + temp_pn * temp_p
<<<<<<< HEAD
        #         = mu_x + sigma_x * C.T * S^{-1} (y - C * mu_x - D * u)
=======
        #         = mu_x + sigma_x * C.T * S^{-1} (y - C * mu_x)
>>>>>>> 895ccc79
        # Compare this to (18.31) of Murphy
        if (&mu_x[0] != &mu_cond[0]):
            dcopy(&n, &mu_x[0], &inc, &mu_cond[0], &inc)
        dgemv('T', &p, &n, &one, &temp_pn[0,0], &p, &temp_p[0], &inc, &one, &mu_cond[0], &inc)

        # Compute the conditional covariance
        # sigma_cond = sigma_x - C * sigma_x.T * L.T^{-1} * L^{-1} C.T * sigma_x
        #            = sigma_x - sigma_x * C.T * S^{-1} * C * sigma_x
        # Compare this to (18.32) of Murphy
        #
        # First, temp_pn = temp_pp^{-1} temp_pn
        #                = L^{-1} C.T * sigma_x
        # Then we square this and subtract from sigma_x
        dtrtrs('L', 'N', 'N', &p, &n, &temp_pp[0,0], &p, &temp_pn[0,0], &p, &info)
        if (&sigma_x[0,0] != &sigma_cond[0,0]):
            dcopy(&nn, &sigma_x[0,0], &inc, &sigma_cond[0,0], &inc)
        # TODO this call aliases pointers, should really call dsyrk and copy lower to upper
        dgemm('T', 'N', &n, &n, &p, &neg1, &temp_pn[0,0], &p, &temp_pn[0,0], &p, &one, &sigma_cond[0,0], &n)

        # Compute log determinant of the covariance by summing log diagonal of cholesky
        ll -= p/2. * log(2.*PI)
        for i in range(p):
            ll -= log(temp_pp[i,i])

        return ll


cdef inline void predict(
    # inputs
    double[:] mu, double[:,:] sigma, double[:] u,
    double[:,:] A, double[:,:] B, double[:,:] sigma_states,
    # outputs
    double[:] mu_predict, double[:,:] sigma_predict,
    # temps
    double[:,:] temp_nn,
    ) nogil:
    cdef int n = mu.shape[0], d = B.shape[1]
    cdef int nn = n*n
    cdef int inc = 1
    cdef double one = 1., zero = 0.

    # NOTE: the A and B arguments are treated as transposed because A and B are assumed to be
    # in C order (row-major order)

    # mu_predict = A * mu
    dgemv('T', &n, &n, &one, &A[0,0], &n, &mu[0], &inc, &zero, &mu_predict[0], &inc)
    # mu_predict += B * u
<<<<<<< HEAD
    dgemv('T', &d, &n, &one, &B[0,0], &d, &u[0], &inc, &one, &mu_predict[0], &inc)
=======
    dgemv('T', &n, &n, &one, &B[0,0], &n, &u[0], &inc, &one, &mu_predict[0], &inc)
>>>>>>> 895ccc79

    # temp_nn = A * sigma
    dgemm('T', 'N', &n, &n, &n, &one, &A[0,0], &n, &sigma[0,0], &n, &zero, &temp_nn[0,0], &n)
    dcopy(&nn, &sigma_states[0,0], &inc, &sigma_predict[0,0], &inc)
    # sigma_pred = sigma_states + A * sigma * A.T
    dgemm('N', 'N', &n, &n, &n, &one, &temp_nn[0,0], &n, &A[0,0], &n, &one, &sigma_predict[0,0], &n)


cdef inline void sample_gaussian(
    # inputs (which get mutated)
    double[:] mu, double[:,:] sigma,
    # input/output
    double[:] randvec,
    ) nogil:
    cdef int n = mu.shape[0]
    cdef int inc = 1, info = 0
    cdef double one = 1.

    dpotrf('L', &n, &sigma[0,0], &n, &info)
    dtrmv('L', 'N', 'N', &n, &sigma[0,0], &n, &randvec[0], &inc)
    daxpy(&n, &one, &mu[0], &inc, &randvec[0], &inc)


cdef inline void rts_backward_step(
    double[:,:] A, double[:,:] sigma_states,
    double[:] filtered_mu, double[:,:] filtered_sigma,  # inputs/outputs
    double[:] next_predict_mu, double[:,:] next_predict_sigma,  # mutated inputs!
    double[:] next_smoothed_mu, double[:,:] next_smoothed_sigma,
    double[:,:] temp_nn, double[:,:] temp_nn2,  # temps
    ) nogil:

    # NOTE: on exit, temp_nn holds the RTS gain, called G_k' in the notation of
    # Thm 8.2 of Sarkka 2013 "Bayesian Filtering and Smoothing"

    cdef int n = A.shape[0]
    cdef int nn = n*n
    cdef int inc = 1, info = 0
    cdef double one = 1., zero = 0., neg1 = -1.

    # NOTE: the A argument is treated as transposed because A is assumd to be in C order
    dgemm('T', 'N', &n, &n, &n, &one, &A[0,0], &n, &filtered_sigma[0,0], &n, &zero, &temp_nn[0,0], &n)
    # TODO: could just call dposv directly instead of dpotrf+dpotrs
    dcopy(&nn, &next_predict_sigma[0,0], &inc, &temp_nn2[0,0], &inc)
    dpotrf('L', &n, &temp_nn2[0,0], &n, &info)
    dpotrs('L', &n, &n, &temp_nn2[0,0], &n, &temp_nn[0,0], &n, &info)

    daxpy(&n, &neg1, &next_smoothed_mu[0], &inc, &next_predict_mu[0], &inc)
    dgemv('T', &n, &n, &neg1, &temp_nn[0,0], &n, &next_predict_mu[0], &inc, &one, &filtered_mu[0], &inc)

    daxpy(&nn, &neg1, &next_smoothed_sigma[0,0], &inc, &next_predict_sigma[0,0], &inc)
    dgemm('N', 'N', &n, &n, &n, &neg1, &next_predict_sigma[0,0], &n, &temp_nn[0,0], &n, &zero, &temp_nn2[0,0], &n)
    dgemm('T', 'N', &n, &n, &n, &one, &temp_nn[0,0], &n, &temp_nn2[0,0], &n, &one, &filtered_sigma[0,0], &n)


cdef inline void set_dynamics_stats(
    double[::1] mk, double[::1] mkn, double[:,::1] Pkns,
    double[::1,:] GkT,
    double[:,::1] ExnxT,
    ) nogil:

    cdef int n = mk.shape[0], inc = 1
    cdef double one = 1., zero = 0.
    dgemm('T', 'N', &n, &n, &n, &one, &GkT[0,0], &n, &Pkns[0,0], &n, &zero, &ExnxT[0,0], &n)
    dger(&n, &n, &one, &mk[0], &inc, &mkn[0], &inc, &ExnxT[0,0], &n)


### diagonal emission distributions

cdef inline double condition_on_diagonal(
    double[:] mu_x, double[:,:] sigma_x,
    double[:,:] C, double[:,:] D, double[:] sigma_obs,
    double[:] u, double[:] y,
    double[:] mu_cond, double[:,:] sigma_cond,
    double[::1] temp_p, double[::1,:] temp_nn,
    double[::1,:] temp_pn, double[::1,:] temp_pn2, double[::1,:] temp_pn3,
    double[::1,:] temp_pk, double[::1,:] temp_nk,
    ) nogil:

    # see Boyd and Vandenberghe, Convex Optimization, Appendix C.4.3 (p. 679)
    # and also https://en.wikipedia.org/wiki/Woodbury_matrix_identity
    # and https://en.wikipedia.org/wiki/Matrix_determinant_lemma

    # an extra temp (temp_pn3) and an extra copy_transpose are needed because C
    # is not stored in Fortran order as solve_diagonal_plus_lowrank requires

    cdef int p = C.shape[0], n = C.shape[1], d = D.shape[1]
    cdef int nn = n*n, pn = p*n
    cdef int inc = 1, info = 0, i
    cdef double one = 1., zero = 0., neg1 = -1., ll = 0.

    if y[0] != y[0]:  # nan check
        dcopy(&n, &mu_x[0], &inc, &mu_cond[0], &inc)
        dcopy(&nn, &sigma_x[0,0], &inc, &sigma_cond[0,0], &inc)
        return 0.
    else:
        # NOTE: the C arguments are treated as transposed because C is
        # assumed to be in C order

        # Compute residual
        dcopy(&p, &y[0], &inc, &temp_p[0], &inc)
        dgemv('T', &n, &p, &neg1, &C[0,0], &n, &mu_x[0], &inc, &one, &temp_p[0], &inc)
        dgemv('T', &d, &p, &neg1, &D[0,0], &n, &u[0], &inc, &one, &temp_p[0], &inc)

        # Compute conditional mean and variance using low rank plus diagonal code
        dgemm('T', 'N', &p, &n, &n, &one, &C[0,0], &n, &sigma_x[0,0], &n, &zero, &temp_pn[0,0], &p)
        copy_transpose(n, p, &C[0,0], &temp_pn3[0,0])
        dcopy(&p, &temp_p[0], &inc, &temp_pk[0,0], &inc)
        dcopy(&pn, &temp_pn[0,0], &inc, &temp_pk[0,1], &inc)

        ll = -1./2 * solve_diagonal_plus_lowrank(
            sigma_obs, temp_pn3, sigma_x, temp_pk, False,
            temp_nn, temp_pn2, temp_nk)

        if (&mu_x[0] != &mu_cond[0]):
            dcopy(&n, &mu_x[0], &inc, &mu_cond[0], &inc)
        dgemv('T', &p, &n, &one, &temp_pn[0,0], &p, &temp_pk[0,0], &inc, &one, &mu_cond[0], &inc)

        if (&sigma_x[0,0] != &sigma_cond[0,0]):
            dcopy(&nn, &sigma_x[0,0], &inc, &sigma_cond[0,0], &inc)
        dgemm('T', 'N', &n, &n, &p, &neg1, &temp_pn[0,0], &p, &temp_pk[0,1], &p, &one, &sigma_cond[0,0], &n)

        ll -= 1./2 * ddot(&p, &temp_p[0], &inc, &temp_pk[0,0], &inc)
        ll -= p/2. * log(2*PI)
        return ll


cdef inline double solve_diagonal_plus_lowrank(
    double[:] a, double[:,:] B, double[:,:] C, double[:,:] b, bint C_is_identity,
    double[:,:] temp_nn, double[:,:] temp_pn, double[:,:] temp_nk,
    ) nogil:
    cdef int p = B.shape[0], n = B.shape[1], k = b.shape[1]
    cdef int nn = n*n, inc = 1, info = 0, i, j
    cdef double one = 1., zero = 0., neg1 = -1., logdet = 0.

    # NOTE: on exit, temp_nn is guaranteed to hold chol(C^{-1} + B' A^{-1} B)
    # NOTE: assumes Fortran order for everything

    for j in range(k):
        for i in range(p):
            b[i,j] /= a[i]

    for j in range(n):
        for i in range(p):
            temp_pn[i,j] = B[i,j] / a[i]

    dcopy(&nn, &C[0,0], &inc, &temp_nn[0,0], &inc)
    if not C_is_identity:
        dpotrf('L', &n, &temp_nn[0,0], &n, &info)
        for i in range(n):
            logdet += 2.*log(temp_nn[i,i])
        dpotri('L', &n, &temp_nn[0,0], &n, &info)
    dgemm('T', 'N', &n, &n, &p, &one, &B[0,0], &p, &temp_pn[0,0], &p, &one, &temp_nn[0,0], &n)
    dpotrf('L', &n, &temp_nn[0,0], &n, &info)

    dgemm('T', 'N', &n, &k, &p, &one, &B[0,0], &p, &b[0,0], &p, &zero, &temp_nk[0,0], &n)
    dpotrs('L', &n, &k, &temp_nn[0,0], &n, &temp_nk[0,0], &n, &info)

    dgemm('N', 'N', &p, &k, &n, &neg1, &temp_pn[0,0], &p, &temp_nk[0,0], &n, &one, &b[0,0], &p)

    for i in range(n):
        logdet += 2.*log(temp_nn[i,i])
    for i in range(p):
        logdet += log(a[i])

    return logdet


### identity dynamics and emission distributions (A = I, C = I)

# NOTE: we have to use raw pointers here because numpy (and hence cython's typed
# memoryview checks) doesn't count arrays with a zero stride as possibly being
# C-contiguous

cdef inline double condition_on_randomwalk(
    int n,
    double *mu_x, double *sigmasq_x,
    double *sigmasq_obs, double *y,
    double *mu_cond, double *sigmasq_cond,
    ) nogil:

    cdef double ll = -n/2. * log(2.*PI), sigmasq_yi
    cdef int i
    for i in range(n):
        sigmasq_yi = sigmasq_x[i] + sigmasq_obs[i]
        ll -= 1./2 * log(sigmasq_yi)
        ll -= 1./2 * (y[i] - mu_x[i])**2 / sigmasq_yi
        mu_cond[i] = mu_x[i] + sigmasq_x[i] / sigmasq_yi * (y[i] - mu_x[i])
        sigmasq_cond[i] = sigmasq_x[i] - sigmasq_x[i]**2 / sigmasq_yi

    return ll


cdef inline void predict_randomwalk(
    int n,
    double *mu, double *sigmasq, double *sigmasq_states,
    double *mu_predict, double *sigmasq_predict,
    ) nogil:

    cdef int i
    for i in range(n):
        mu_predict[i] = mu[i]
        sigmasq_predict[i] = sigmasq[i] + sigmasq_states[i]


cdef inline void sample_diagonal_gaussian(
    int n,
    double *mu, double  *sigmasq, double *randvec,
    ) nogil:

    cdef int i
    for i in range(n):
        randvec[i] = mu[i] + sqrt(sigmasq[i]) * randvec[i]


###################
#  test bindings  #
###################

def test_condition_on_diagonal(
    double[:] mu_x, double[:,:] sigma_x,
    double[:,:] C, double[:,:] D, double[:] sigma_obs,
    double[:] u, double[:] y,
    double[:] mu_cond, double[:,:] sigma_cond):
    p = y.shape[0]
    n = mu_x.shape[0]
    k = n+1
    temp_p   = np.asfortranarray(np.random.randn(p))
    temp_nn  = np.asfortranarray(np.random.randn(n,n))
    temp_pn  = np.asfortranarray(np.random.randn(p,n))
    temp_pn2 = np.asfortranarray(np.random.randn(p,n))
    temp_pn3 = np.asfortranarray(np.random.randn(p,n))
    temp_pk  = np.asfortranarray(np.random.randn(p,k))
    temp_nk  = np.asfortranarray(np.random.randn(n,k))
    return condition_on_diagonal(
        mu_x, sigma_x, C, D, sigma_obs, u, y, mu_cond, sigma_cond,
        temp_p, temp_nn, temp_pn, temp_pn2, temp_pn3, temp_pk, temp_nk)


def test_solve_diagonal_plus_lowrank(
    double[:] a, double[::1,:] B, double[:,:] C, bint C_is_identity,
    double[::1,:] b):
    p = B.shape[0]
    n = B.shape[1]
    k = b.shape[1]
    temp_nn = np.asfortranarray(np.random.randn(n,n))
    temp_pn = np.asfortranarray(np.random.randn(p,n))
    temp_nk = np.asfortranarray(np.random.randn(n,k))
    return solve_diagonal_plus_lowrank(a,B,C,b,C_is_identity,temp_nn,temp_pn,temp_nk)<|MERGE_RESOLUTION|>--- conflicted
+++ resolved
@@ -399,11 +399,6 @@
 
         # Compute temp_pn = C * sigma_x
         # and     temp_pp = chol(sigma_obs + C * sigma_x * C.T) = chol(S)
-<<<<<<< HEAD
-=======
-        #
-        # First, temp_pn = C * sigma_x
->>>>>>> 895ccc79
         dgemm('T', 'N', &p, &n, &n, &one, &C[0,0], &n, &sigma_x[0,0], &n, &zero, &temp_pn[0,0], &p)
         # Now temp_pp = sigma_obs
         dcopy(&pp, &sigma_obs[0,0], &inc, &temp_pp[0,0], &inc)
@@ -418,11 +413,7 @@
         # temp_p -= - C * mu_x = y - C * mu_x
         dgemv('T', &n, &p, &neg1, &C[0,0], &n, &mu_x[0], &inc, &one, &temp_p[0], &inc)
         # temp_p -= - D * u = y - C * mu_x - D * u
-<<<<<<< HEAD
         dgemv('T', &d, &p, &neg1, &D[0,0], &d, &u[0], &inc, &one, &temp_p[0], &inc)
-=======
-        dgemv('T', &n, &p, &neg1, &D[0,0], &n, &u[0], &inc, &one, &temp_p[0], &inc)
->>>>>>> 895ccc79
 
         # Solve temp_p = temp_pp^{-1} temp_p
         #              = L^{-1} (y - C * mu_x)
@@ -436,11 +427,7 @@
 
         # Compute the conditional mean
         # mu_cond = mu_x + temp_pn * temp_p
-<<<<<<< HEAD
-        #         = mu_x + sigma_x * C.T * S^{-1} (y - C * mu_x - D * u)
-=======
         #         = mu_x + sigma_x * C.T * S^{-1} (y - C * mu_x)
->>>>>>> 895ccc79
         # Compare this to (18.31) of Murphy
         if (&mu_x[0] != &mu_cond[0]):
             dcopy(&n, &mu_x[0], &inc, &mu_cond[0], &inc)
@@ -488,11 +475,7 @@
     # mu_predict = A * mu
     dgemv('T', &n, &n, &one, &A[0,0], &n, &mu[0], &inc, &zero, &mu_predict[0], &inc)
     # mu_predict += B * u
-<<<<<<< HEAD
     dgemv('T', &d, &n, &one, &B[0,0], &d, &u[0], &inc, &one, &mu_predict[0], &inc)
-=======
-    dgemv('T', &n, &n, &one, &B[0,0], &n, &u[0], &inc, &one, &mu_predict[0], &inc)
->>>>>>> 895ccc79
 
     # temp_nn = A * sigma
     dgemm('T', 'N', &n, &n, &n, &one, &A[0,0], &n, &sigma[0,0], &n, &zero, &temp_nn[0,0], &n)
