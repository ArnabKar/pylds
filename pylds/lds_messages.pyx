--- conflicted
+++ resolved
@@ -433,10 +433,7 @@
         #              = L^{-1} (y - C * mu_x - D * u)
         dtrtrs('L', 'N', 'N', &p, &inc, &temp_pp[0,0], &p, &temp_p[0], &p, &info)
         # log likelihood = -1/2 * ||L^{-1} (y - C * mu_x - D * u)||*2
-<<<<<<< HEAD
-=======
         #                = -1/2 (y-yhat)^T (sigma_obs + C sigma_x C.T)^{-1} (y-yhat)
->>>>>>> eb3f5da5
         ll = (-1./2) * dnrm2(&p, &temp_p[0], &inc)**2
 
         # Second solve with cholesky
